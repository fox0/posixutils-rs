[package]
name = "posixutils-fs"
version = "0.2.1"
authors = ["Jeff Garzik"]
repository.workspace = true
license.workspace = true
edition.workspace = true
rust-version.workspace = true

[dependencies]
<<<<<<< HEAD
plib = { path = "../plib" }
ftw = { path = "../ftw" }
=======
>>>>>>> 769b33f0
clap.workspace = true
gettext-rs.workspace = true
libc.workspace = true

[lints]
workspace = true

[[bin]]
name = "df"
path = "./df.rs"<|MERGE_RESOLUTION|>--- conflicted
+++ resolved
@@ -8,11 +8,7 @@
 rust-version.workspace = true
 
 [dependencies]
-<<<<<<< HEAD
-plib = { path = "../plib" }
 ftw = { path = "../ftw" }
-=======
->>>>>>> 769b33f0
 clap.workspace = true
 gettext-rs.workspace = true
 libc.workspace = true
