//
// Copyright (c) 2024 Hemi Labs, Inc.
//
// This file is part of the posixutils-rs project covered under
// the MIT License.  For the full license text, please see the LICENSE
// file in the root directory of this project.
// SPDX-License-Identifier: MIT
//

use std::io::{self, Write};
use std::process::{Command, Stdio};
use std::time::Instant;

use clap::Parser;
use gettextrs::{
    bind_textdomain_codeset, bindtextdomain, gettext, setlocale, textdomain, LocaleCategory,
};
<<<<<<< HEAD
use plib::i18n::ClapLocale;
use plib::PROJECT_NAME;
=======
>>>>>>> 769b33f0

#[derive(Parser)]
#[command(
    version,
    about = gettext("time - time a simple command or give resource usage"),
    help_template = gettext("{about}\n\nUsage: {usage}\n\nArguments:\n{positionals}\n\nOptions:\n{options}"),
    disable_help_flag = true,
    disable_version_flag = true,
)]
struct Args {
    #[arg(
        short,
        long,
        help = gettext("Write timing output to standard error in POSIX format")
    )]
    posix: bool,

    #[arg(help = gettext("The utility to be invoked"))]
    utility: String,

    #[arg(
        name = "ARGUMENT",
        trailing_var_arg = true,
        help = gettext("Arguments for the utility")
    )]
    arguments: Vec<String>,

    #[arg(short, long, help = gettext("Print help"), action = clap::ArgAction::HelpLong)]
    help: Option<bool>,

    #[arg(short = 'V', long, help = gettext("Print version"), action = clap::ArgAction::Version)]
    version: Option<bool>,
}

impl ClapLocale for Args {}

enum TimeError {
    ExecCommand(String),
    ExecTime,
    CommandNotFound(String),
}

fn time(args: Args) -> Result<(), TimeError> {
    let start_time = Instant::now();
    // SAFETY: std::mem::zeroed() is used to create an instance of libc::tms with all fields set to zero.
    // This is safe here because libc::tms is a Plain Old Data type, and zero is a valid value for all its fields.
    let mut tms_start: libc::tms = unsafe { std::mem::zeroed() };
    // SAFETY: sysconf is a POSIX function that returns the number of clock ticks per second.
    // It is safe to call because it does not modify any memory and has no side effects.
    let clock_ticks_per_second = unsafe { libc::sysconf(libc::_SC_CLK_TCK) as f64 };

    // SAFETY: times is a POSIX function that fills the provided tms structure with time-accounting information.
    // It is safe to call because we have correctly allocated and initialized tms_start, and the function
    // only writes to this structure.
    unsafe { libc::times(&mut tms_start) };

    let mut child = Command::new(&args.utility)
        .args(args.arguments)
        .stdout(Stdio::inherit())
        .stderr(Stdio::inherit())
        .spawn()
        .map_err(|e| match e.kind() {
            io::ErrorKind::NotFound => TimeError::CommandNotFound(args.utility),
            _ => TimeError::ExecCommand(args.utility),
        })?;

    let _ = child.wait().map_err(|_| TimeError::ExecTime)?;

    let elapsed = start_time.elapsed();
    let tms_end: libc::tms = unsafe { std::mem::zeroed() };

    let user_time = (tms_start.tms_utime - tms_end.tms_utime) as f64 / clock_ticks_per_second;
    let system_time = (tms_start.tms_stime - tms_end.tms_stime) as f64 / clock_ticks_per_second;

    if args.posix {
        writeln!(
            io::stderr(),
            "real {:.6}\nuser {:.6}\nsys {:.6}",
            elapsed.as_secs_f64(),
            user_time,
            system_time
        )
        .map_err(|_| TimeError::ExecTime)?;
    } else {
        writeln!(
            io::stderr(),
            "Elapsed time: {:.6} seconds\nUser time: {:.6} seconds\nSystem time: {:.6} seconds",
            elapsed.as_secs_f64(),
            user_time,
            system_time
        )
        .map_err(|_| TimeError::ExecTime)?;
    }

    Ok(())
}

enum Status {
    Ok,
    TimeError,
    UtilError,
    UtilNotFound,
}

impl Status {
    fn exit(self) -> ! {
        let res = match self {
            Status::Ok => 0,
            Status::TimeError => 1,
            Status::UtilError => 126,
            Status::UtilNotFound => 127,
        };

        std::process::exit(res)
    }
}

fn main() -> Result<(), Box<dyn std::error::Error>> {
    setlocale(LocaleCategory::LcAll, "");
    textdomain(env!("PROJECT_NAME"))?;
    bindtextdomain(env!("PROJECT_NAME"), "locale")?;
    bind_textdomain_codeset(env!("PROJECT_NAME"), "UTF-8")?;

    let args = Args::parse_with_locale();

    if let Err(err) = time(args) {
        match err {
            TimeError::CommandNotFound(err) => {
                eprintln!("Command not found: {}", err);
                Status::UtilNotFound.exit()
            }
            TimeError::ExecCommand(err) => {
                eprintln!("Error while executing command: {}", err);
                Status::UtilError.exit()
            }
            TimeError::ExecTime => {
                eprintln!("Error while executing time utility");
                Status::TimeError.exit()
            }
        }
    }

    Status::Ok.exit();
}<|MERGE_RESOLUTION|>--- conflicted
+++ resolved
@@ -15,11 +15,7 @@
 use gettextrs::{
     bind_textdomain_codeset, bindtextdomain, gettext, setlocale, textdomain, LocaleCategory,
 };
-<<<<<<< HEAD
 use plib::i18n::ClapLocale;
-use plib::PROJECT_NAME;
-=======
->>>>>>> 769b33f0
 
 #[derive(Parser)]
 #[command(
